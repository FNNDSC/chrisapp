--- conflicted
+++ resolved
@@ -6,11 +6,7 @@
 
 setup(
     name             = 'chrisapp',
-<<<<<<< HEAD
-    version          = '2.2.0',
-=======
-    version          = '2.2.1',
->>>>>>> 72f0bfec
+    version          = '2.3.0',
     description      = 'Superclass for Chris plugin apps',
     long_description = readme,
     author           = 'FNNDSC',
